# Copyright 2016 The Johns Hopkins University Applied Physics Laboratory
#
# Licensed under the Apache License, Version 2.0 (the "License");
# you may not use this file except in compliance with the License.
# You may obtain a copy of the License at
#
#    http://www.apache.org/licenses/LICENSE-2.0
#
# Unless required by applicable law or agreed to in writing, software
# distributed under the License is distributed on an "AS IS" BASIS,
# WITHOUT WARRANTIES OR CONDITIONS OF ANY KIND, either express or implied.
# See the License for the specific language governing permissions and
# limitations under the License.


from django.contrib.auth.models import User
from django.contrib.auth.models import Group
from django.contrib.contenttypes.models import ContentType
from guardian.shortcuts import assign_perm

from ..models import Collection, Experiment, CoordinateFrame, ChannelLayer, ChannelLayerMap, BossLookup, BossRole

test_user = 'testuser'
test_group = 'testuser-primary'


class SetupTestDB:
    def __init__(self):
        self.user = None

    def create_user(self, username=None):
        if not username:
            username = test_user

        self.user = User.objects.create_user(username=username, email=username+'@test.com', password=username)
        user_primary_group, created = Group.objects.get_or_create(name=username + '-primary')
        public_group, created = Group.objects.get_or_create(name='boss-public')
        self.user.groups.add(user_primary_group)
        public_group.user_set.add(self.user)
        return self.user

    def add_role(self, role_name, user=None):
        if user is None:
            user = self.user
        BossRole.objects.create(user=user, role=role_name)

    def create_super_user(self):
        self.user = User.objects.create_superuser(username=test_user, email='test@test.com', password='testuser')
        return self.user

    def get_user(self):
        return self.user

    def set_user(self, user):
        self.user = user

    def create_group(self, group_name):
        group, created = Group.objects.get_or_create(name=group_name)
        return created

    def insert_test_data(self):

        self.add_collection('col1', 'Description for collection1')
        self.add_coordinate_frame('cf1', 'Description for cf1', 0, 1000, 0, 1000, 0, 1000, 4, 4, 4, 1)
        self.add_experiment('col1', 'exp1', 'cf1', 10, 10)
        self.add_channel('col1', 'exp1', 'channel1', 0, 0, 'uint8')
        self.add_channel('col1', 'exp1', 'channel2', 0, 0, 'uint8')
        self.add_layer('col1', 'exp1', 'layer1', 0, 0, 'uint16')
        self.add_channel_layer_map('col1', 'exp1', 'channel1', 'layer1')

    def insert_spatialdb_test_data(self):

        self.add_collection('col1', 'Description for collection1')
<<<<<<< HEAD
        self.add_coordinate_frame('cf1', 'Description for cf1', 0, 100000, 0, 100000, 0, 100000, 4, 4, 4, 1)
=======
        self.add_coordinate_frame('cf1', 'Description for cf1', 0, 100001, 0, 100001, 0, 100001, 4, 4, 4, 1)
>>>>>>> b591f639
        self.add_experiment('col1', 'exp1', 'cf1', 10, 500)
        self.add_channel('col1', 'exp1', 'channel1', 0, 0, 'uint8')
        self.add_channel('col1', 'exp1', 'channel2', 0, 0, 'uint16')
        self.add_layer('col1', 'exp1', 'layer1', 0, 0, 'uint64')
        self.add_channel_layer_map('col1', 'exp1', 'channel1', 'layer1')

    def add_permissions(self, group, obj):
        # Get the type of model
        ct = ContentType.objects.get_for_model(obj)
        user_primary_group, created = Group.objects.get_or_create(name=group)

        assign_perm('read', user_primary_group, obj)
        assign_perm('add', user_primary_group, obj)
        assign_perm('update', user_primary_group, obj)
        assign_perm('delete', user_primary_group, obj)
        assign_perm('assign_group', user_primary_group, obj)
        assign_perm('remove_group', user_primary_group, obj)
        if ct.model == 'channellayer':
            assign_perm('add_volumetric_data', user_primary_group, obj)
            assign_perm('read_volumetric_data', user_primary_group, obj)
            assign_perm('delete_volumetric_data', user_primary_group, obj)

    def add_collection(self, collection_name, description):
        """
        Add a new collection and lookupkey to the database
        Args:
            collection_name: Name of collection
            description: Description of the collection

        Returns:
            Collection

        """
        col = Collection.objects.create(name=collection_name, description=description, creator=self.user)

        # Add a lookup key
        lkup_key = str(col.pk)
        bs_key = col.name
        BossLookup.objects.create(lookup_key=lkup_key, boss_key=bs_key, collection_name=col.name)

        # Give permissions to the users primary group
        primary_group = self.user.username + '-primary'
        self.add_permissions(primary_group, col)

        return col

    def add_coordinate_frame(self, coordinate_frame, description, x_start, x_stop, y_start, y_stop, z_start, z_stop,
                             x_voxel_size, y_voxel_size, z_voxel_size, time_step):
        """
         Add a new coordinate frame
        Args:
            coordinate_frame: Name of the coordinate frame
            description: Description of the coordinate frame
            x_start:
            x_stop:
            y_start:
            y_stop:
            z_start:
            z_stop:
            x_voxel_size:
            y_voxel_size:
            z_voxel_size:
            time_step:

        Returns:
            Coordinate Frame

        """
        cf = CoordinateFrame.objects.create(name=coordinate_frame, description=description,
                                            x_start=x_start, x_stop=x_stop, y_start=y_start, y_stop=y_stop,
                                            z_start=z_start, z_stop=z_stop,
                                            x_voxel_size=x_voxel_size, y_voxel_size=y_voxel_size,
                                            z_voxel_size=z_voxel_size, time_step=time_step, creator=self.user)
        # Give permissions to the users primary group
        primary_group = self.user.username + '-primary'
        self.add_permissions(primary_group, cf)

        return cf

    def add_experiment(self, collection_name, experiment_name, coordinate_name, num_hierarchy_levels, max_time_sample):
        """

        Args:
            collection_name: Name of the collection
            experiment_name: Name of the experiment
            coordinate_name: Name of the coordinate frame
            num_hierarchy_levels:
            max_time_sample:

        Returns:
            experiment

        """
        col = Collection.objects.get(name=collection_name)
        cf = CoordinateFrame.objects.get(name=coordinate_name)
        exp = Experiment.objects.create(name=experiment_name, collection=col, coord_frame=cf,
                                        num_hierarchy_levels=num_hierarchy_levels,
                                        max_time_sample=max_time_sample, creator=self.user)

        lkup_key = str(col.pk) + '&' + str(exp.pk)
        bs_key = col.name + '&' + str(exp.name)
        BossLookup.objects.create(lookup_key=lkup_key, boss_key=bs_key, collection_name=col.name,
                                  experiment_name=exp.name)

        # Give permissions to the users primary group
        primary_group = self.user.username + '-primary'
        self.add_permissions(primary_group, exp)

        return exp

    def add_channel(self, collection_name, experiment_name, channel_name, default_time_step, base_resolution, datatype):
        """

        Args:
            collection_name:
            experiment_name:
            channel_name:
            default_time_step:
            base_resolution:
            datatype:

        Returns:
            Channel

        """
        col = Collection.objects.get(name=collection_name)
        exp = Experiment.objects.get(name=experiment_name, collection=col)
        channel = ChannelLayer.objects.create(name=channel_name, experiment=exp, is_channel=True,
                                              default_time_step=default_time_step, base_resolution=base_resolution,
                                              datatype=datatype, creator=self.user)

        base_lkup_key = str(col.pk) + '&' + str(exp.pk) + '&' + str(channel.pk)
        base_bs_key = col.name + '&' + exp.name + '&' + channel.name
        BossLookup.objects.create(lookup_key=base_lkup_key, boss_key=base_bs_key,
                                  collection_name=col.name,
                                  experiment_name=exp.name,
                                  channel_layer_name=channel.name
                                  )

        # Give permissions to the users primary group
        primary_group = self.user.username + '-primary'
        self.add_permissions(primary_group, channel)

        return channel

    def add_layer(self, collection_name, experiment_name, layer_name, default_time_step, base_resolution, datatype):
        """

        Args:
            collection_name:
            experiment_name:
            layer_name:
            default_time_step:
            base_resolution:
            datatype:

        Returns:
            Layer

        """
        col = Collection.objects.get(name=collection_name)
        exp = Experiment.objects.get(name=experiment_name, collection=col)
        layer = ChannelLayer.objects.create(name=layer_name, experiment=exp, is_channel=False,
                                            default_time_step=default_time_step, base_resolution=base_resolution,
                                            datatype=datatype, creator=self.user)

        base_lkup_key = str(col.pk) + '&' + str(exp.pk) + '&' + str(layer.pk)
        base_bs_key = col.name + '&' + exp.name + '&' + layer.name
        BossLookup.objects.create(lookup_key=base_lkup_key, boss_key=base_bs_key,
                                  collection_name=col.name,
                                  experiment_name=exp.name,
                                  channel_layer_name=layer.name
                                  )
        # Give permissions to the users primary group
        primary_group = self.user.username + '-primary'
        self.add_permissions(primary_group, layer)

        return layer

    def add_channel_layer_map(self, collection_name, experiment_name, channel_name, layer_name):
        """

        Args:
            collection_name:
            experiment_name:
            channel_name:
            layer_name:

        Returns:

        """
        col = Collection.objects.get(name=collection_name)
        exp = Experiment.objects.get(name=experiment_name, collection=col)
        ch = ChannelLayer.objects.get(name=channel_name, experiment=exp)
        layer = ChannelLayer.objects.get(name=layer_name, experiment=exp)
        ChannelLayerMap.objects.create(channel=ch, layer=layer)<|MERGE_RESOLUTION|>--- conflicted
+++ resolved
@@ -71,11 +71,7 @@
     def insert_spatialdb_test_data(self):
 
         self.add_collection('col1', 'Description for collection1')
-<<<<<<< HEAD
-        self.add_coordinate_frame('cf1', 'Description for cf1', 0, 100000, 0, 100000, 0, 100000, 4, 4, 4, 1)
-=======
         self.add_coordinate_frame('cf1', 'Description for cf1', 0, 100001, 0, 100001, 0, 100001, 4, 4, 4, 1)
->>>>>>> b591f639
         self.add_experiment('col1', 'exp1', 'cf1', 10, 500)
         self.add_channel('col1', 'exp1', 'channel1', 0, 0, 'uint8')
         self.add_channel('col1', 'exp1', 'channel2', 0, 0, 'uint16')
