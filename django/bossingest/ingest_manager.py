# Copyright 2016 The Johns Hopkins University Applied Physics Laboratory
#
# Licensed under the Apache License, Version 2.0 (the "License");
# you may not use this file except in compliance with the License.
# You may obtain a copy of the License at
#
#    http://www.apache.org/licenses/LICENSE-2.0
#
# Unless required by applicable law or agreed to in writing, software
# distributed under the License is distributed on an "AS IS" BASIS,
# WITHOUT WARRANTIES OR CONDITIONS OF ANY KIND, either express or implied.
# See the License for the specific language governing permissions and
# limitations under the License.

import json
import os

from ingest.core.config import Configuration
from ingest.core.backend import BossBackend

from bossingest.serializers import IngestJobCreateSerializer, IngestJobListSerializer
from bossingest.models import IngestJob

from bosscore.error import BossError, ErrorCodes, BossResourceNotFoundError
from bosscore.models import Collection, Experiment, ChannelLayer
from bosscore.lookup import LookUpKey

from ndingest.ndqueue.uploadqueue import UploadQueue
from ndingest.ndqueue.ingestqueue import IngestQueue
from ndingest.ndingestproj.bossingestproj import BossIngestProj
from ndingest.ndbucket.tilebucket import TileBucket
from ndingest.nddynamo.boss_tileindexdb import BossTileIndexDB
from ndingest.ndbucket.tilebucket import TileBucket

from bossutils.ingestcreds import IngestCredentials
from ndingest.util.bossutil import BossUtil
import jsonschema

CONNECTER = '&'


class IngestManager:
    """
    Helper function for the boss ingest service

    """

    def __init__(self):
        """
         Init function
        """
        self.job = None
        self.owner = None
        self.config = None
        self.validator = None
        self.collection = None
        self.experiment = None
        self.channel_layer = None
        self.resolution = 0
        self.nd_proj = None

    def validate_config_file(self, config_data):
        """
        Method to validate an ingest config file
        Args:
            config_data:

        Returns:

        """

        try:
            # Validate the schema
            print(config_data)
            self.config = Configuration(config_data)
            self.validator = self.config.get_validator()
            self.validator.schema = self.config.schema
            self.validator.validate_schema()
        except jsonschema.ValidationError as e:
            raise BossError("Schema validation failed! {}".format(e), ErrorCodes.UNABLE_TO_VALIDATE)
        except Exception as e:
<<<<<<< HEAD
            raise BossError(" Could not validate the schema file.{}".format(e), ErrorCodes.UNABLE_TO_VALIDATE)
=======
            raise BossError("Could not validate the scheme file. {}".format(e), ErrorCodes.UNABLE_TO_VALIDATE)
>>>>>>> 605f322d

        return True

    def validate_properties(self):
        """

        Returns:

        """
        # Verify Collection, Experiment and channel
        try:
            self.collection = Collection.objects.get(name=self.config.config_data["database"]["collection"])
            self.experiment = Experiment.objects.get(name=self.config.config_data["database"]["experiment"],
                                                     collection=self.collection)
            self.channel_layer = ChannelLayer.objects.get(name=self.config.config_data["database"]["channel_layer"],
                                                          experiment=self.experiment)
            self.resolution = self.channel_layer.base_resolution

        except Collection.DoesNotExist:
            raise BossError("Collection {} not found".format(self.collection), ErrorCodes.RESOURCE_NOT_FOUND)
        except Experiment.DoesNotExist:
            raise BossError("Experiment {} not found".format(self.experiment), ErrorCodes.RESOURCE_NOT_FOUND)
        except ChannelLayer.DoesNotExist:
            raise BossError("Channel or Layer {} not found".format(self.channel_layer), ErrorCodes.RESOURCE_NOT_FOUND)

        # TODO If channel already exists, check corners to see if data exists.  If so question user for overwrite
        # TODO Check tile size - error if too big
        return True

    def setup_ingest(self, creator, config_data):
        """

        Args:


        Returns:

        """
        # Validate config data and schema

        self.owner = creator
        try:
            valid_schema = self.validate_config_file(config_data)
            valid_prop = self.validate_properties()
            if valid_schema is True and valid_prop is True:
                # create the django model for the job
                self.job = self.create_ingest_job()

                # create the additional resources needed for the ingest
                # initialize the ndingest project for use with the library
                proj_class = BossIngestProj.load()
                self.nd_proj = proj_class(self.collection.name, self.experiment.name, self.channel_layer.name,
                                          self.resolution, self.job.id)

                # Create the upload queue
                upload_queue = self.create_upload_queue()
                self.job.upload_queue = upload_queue.url

                # Create the ingest queue
                ingest_queue = self.create_ingest_queue()
                self.job.ingest_queue = ingest_queue.url

                self.generate_upload_tasks()
                tile_bucket = TileBucket(self.job.collection + '&' + self.job.experiment)

                self.create_ingest_credentials(upload_queue, tile_bucket)

                # Update status
                self.job.status = 1
                self.job.save()

            # TODO create channel if needed

        except BossError as err:
            raise BossError(err.message, err.error_code)
        except Exception as e:
            raise BossError("Unable to create the upload and ingest queue.{}".format(e),
                            ErrorCodes.BOSS_SYSTEM_ERROR)
        return self.job

    def create_ingest_job(self):
        """

        Returns:

        """

        ingest_job_serializer_data = {
            'creator': self.owner,
            'collection': self.collection.name,
            'experiment': self.experiment.name,
            'channel_layer': self.channel_layer.name,
            'config_data': json.dumps(self.config.config_data),
            'resolution': self.resolution,
            'x_start': self.config.config_data["ingest_job"]["extent"]["x"][0],
            'x_stop': self.config.config_data["ingest_job"]["extent"]["x"][1],
            'y_start': self.config.config_data["ingest_job"]["extent"]["y"][0],
            'y_stop': self.config.config_data["ingest_job"]["extent"]["y"][1],
            'z_start': self.config.config_data["ingest_job"]["extent"]["z"][0],
            'z_stop': self.config.config_data["ingest_job"]["extent"]["z"][1],
            't_start': self.config.config_data["ingest_job"]["extent"]["t"][0],
            't_stop': self.config.config_data["ingest_job"]["extent"]["t"][1],
            'tile_size_x': self.config.config_data["ingest_job"]["tile_size"]["x"],
            'tile_size_y': self.config.config_data["ingest_job"]["tile_size"]["y"],
            'tile_size_z': self.config.config_data["ingest_job"]["tile_size"]["z"],
            'tile_size_t': self.config.config_data["ingest_job"]["tile_size"]["t"],
        }
        serializer = IngestJobCreateSerializer(data=ingest_job_serializer_data)
        if serializer.is_valid():
            ingest_job = serializer.save()
            return ingest_job

        else:
            raise BossError("{}".format(serializer.errors), ErrorCodes.SERIALIZATION_ERROR)

    def get_ingest_job(self, ingest_job_id):
        """

        Args:
            ingest_job_id:

        Returns:

        """
        try:
            ingest_job = IngestJob.objects.get(id=ingest_job_id)
            return ingest_job
        except IngestJob.DoesNotExist:
            raise BossError("The ingest job with id {} does not exist".format(str(ingest_job_id)),
                            ErrorCodes.OBJECT_NOT_FOUND)

    def delete_ingest_job(self, ingest_job_id):
        """

        Args:
            ingest_job_id:

        Returns:

        """
        try:

            # delete ingest job
            ingest_job = IngestJob.objects.get(id=ingest_job_id)
            proj_class = BossIngestProj.load()
            self.nd_proj = proj_class(ingest_job.collection, ingest_job.experiment, ingest_job.channel_layer,
                                      ingest_job.resolution, ingest_job.id)

            # delete the ingest and upload_queue
            self.delete_upload_queue()
            self.delete_ingest_queue()

            # delete any pending entries in the tile index database and tile bucket
            self.delete_tiles(ingest_job)

            ingest_job.status = 3
            ingest_job.save()

            # Remove ingest credentials for a job
            self.remove_ingest_credentials(ingest_job_id)

        except Exception as e:
            raise BossError("Unable to delete the upload queue.{}".format(e), ErrorCodes.BOSS_SYSTEM_ERROR)
        except IngestJob.DoesNotExist:
            raise BossError("Ingest job with id {} does not exist".format(ingest_job_id), ErrorCodes.OBJECT_NOT_FOUND)
        return ingest_job_id

    def create_upload_queue(self):
        """

        Returns:

        """
        UploadQueue.createQueue(self.nd_proj, endpoint_url=None)
        queue = UploadQueue(self.nd_proj, endpoint_url=None)
        return queue

    def create_ingest_queue(self):
        """

        Returns:

        """
        IngestQueue.createQueue(self.nd_proj, endpoint_url=None)
        queue = IngestQueue(self.nd_proj, endpoint_url=None)
        return queue

    def delete_upload_queue(self):
        """

        Returns:

        """
        UploadQueue.deleteQueue(self.nd_proj, endpoint_url=None)

    def delete_ingest_queue(self):
        """

        Returns:

        """
        IngestQueue.deleteQueue(self.nd_proj, endpoint_url=None)

    def get_tile_bucket(self):
        """

        Returns:

        """
        return TileBucket.getBucketName()

    def generate_upload_tasks(self, job_id=None):
        """

        Args:
            job_id:

        Returns:

        """

        if job_id is None and self.job is None:
            raise BossError("Unable to generate upload tasks for the ingest service. Please specify a ingest job",
                            ErrorCodes.UNABLE_TO_VALIDATE)
        elif job_id:
            # Using the job id to get the job
            try:
                ingest_job = IngestJob.objects.get(id=job_id)
            except IngestJob.DoesNotExist:
                raise BossError("Ingest job with id {} does not exist".format(job_id), ErrorCodes.RESOURCE_NOT_FOUND)
        else:
            ingest_job = self.job

        # Generate upload tasks for the ingest job
        # Get the project information
        bosskey = ingest_job.collection + CONNECTER + ingest_job.experiment + CONNECTER + ingest_job.channel_layer
        lookup_key = (LookUpKey.get_lookup_key(bosskey)).lookup_key
        [col_id, exp_id, ch_id] = lookup_key.split('&')
        project_info = [col_id, exp_id, ch_id]

        for time_step in range(ingest_job.t_start, ingest_job.t_stop, 1):
            # For each time step, compute the chunks and tile keys

            for z in range(ingest_job.z_start, ingest_job.z_stop, 16):
                for y in range(ingest_job.y_start, ingest_job.y_stop, ingest_job.tile_size_y):
                    for x in range(ingest_job.x_start, ingest_job.x_stop, ingest_job.tile_size_x):

                        # compute the chunk indices
                        chunk_x = int(x/ingest_job.tile_size_x)
                        chunk_y = int(y/ingest_job.tile_size_y)
                        chunk_z = int(z/16)

                        # Compute the number of tiles in the chunk
                        if ingest_job.z_stop-z >= 16:
                            num_of_tiles = 16
                        else:
                            num_of_tiles = ingest_job.z_stop-z

                        # Generate the chunk key
                        chunk_key = (BossBackend(self.config)).encode_chunk_key(num_of_tiles, project_info,
                                                                                ingest_job.resolution,
                                                                                chunk_x, chunk_y, chunk_z, time_step)
                        # get the tiles keys for this chunk
                        for tile in range(0, num_of_tiles):
                            # get the tile key
                            tile_key = (BossBackend(self.config)).encode_tile_key(project_info, ingest_job.resolution,
                                                                                  chunk_x, chunk_y, tile, time_step)
<<<<<<< HEAD

=======
>>>>>>> 605f322d
                            # Generate the upload task msg
                            msg = self.create_upload_task_message(ingest_job.id, chunk_key, tile_key,
                                                                  ingest_job.upload_queue, ingest_job.ingest_queue)

                            # Upload the message
                            self.send_upload_task_message(msg)

    @staticmethod
    def create_upload_task_message(job_id, chunk_key, tile_key, upload_queue_arn, ingest_queue_arn):
        """

        Args:
            job_id:
            chunk_key:
            tile_key:
            upload_queue_arn:
            ingest_queue_arn:

        Returns:

        """
        msg = {}
        msg['job_id'] = job_id
        msg['chunk_key'] = chunk_key
        msg['tile_key'] = tile_key
        msg['upload_queue_arn'] = upload_queue_arn
        msg['ingest_queue_arn'] = ingest_queue_arn
        return json.dumps(msg)

    def send_upload_task_message(self, msg):
        """

        Args:
            msg:

        Returns:

        """
        queue = UploadQueue(self.nd_proj, endpoint_url=None)
        queue.sendMessage(msg)

    def delete_tiles(self, ingest_job):
        """
        Delete all remaining tiles from the tile index database and tile bucket
        Args:
            ingest_job: Ingest job model

        Returns:

        """
        try:
            # Get all the chunks for a job
            tiledb = BossTileIndexDB(ingest_job.collection + '&' + ingest_job.experiment)
            tilebucket = TileBucket(ingest_job.collection + '&' + ingest_job.experiment)
            chunks = list(tiledb.getTaskItems(ingest_job.id))

            for chunk in chunks:
                chunk_key = chunk['chunk_key']
                # delete each tile in the chunk
                for key in chunk['tile_uploaded_map']:
                    response = tilebucket.deleteObject(key)
                tiledb.deleteCuboid(chunk['chunk_key'])

        except Exception as e:
            raise BossError ("Exception while deleteing tiles for the ingest job {}. {}".format(ingest_job.id,e),
                             ErrorCodes.BOSS_SYSTEM_ERROR)

    def create_ingest_credentials(self, upload_queue, tile_bucket):
        """

        Returns:

        """
        # Generate credentials for the ingest_job
        # Create the credentials for the job
        ingest_creds = IngestCredentials()
        policy = BossUtil.generate_ingest_policy(self.job.id, upload_queue, tile_bucket)
        ingest_creds.generate_credentials(self.job.id, policy.arn)

    def remove_ingest_credentials(self, job_id):
        """
        Remove the ingest credentials for a job
        Args:
            job_id: The id of the ingest job

        Returns:
            status
        """
        # Create the credentials for the job
        ingest_creds = IngestCredentials()
        ingest_creds.remove_credentials(job_id)
        status = BossUtil.delete_ingest_policy(job_id)
        return status<|MERGE_RESOLUTION|>--- conflicted
+++ resolved
@@ -79,11 +79,7 @@
         except jsonschema.ValidationError as e:
             raise BossError("Schema validation failed! {}".format(e), ErrorCodes.UNABLE_TO_VALIDATE)
         except Exception as e:
-<<<<<<< HEAD
             raise BossError(" Could not validate the schema file.{}".format(e), ErrorCodes.UNABLE_TO_VALIDATE)
-=======
-            raise BossError("Could not validate the scheme file. {}".format(e), ErrorCodes.UNABLE_TO_VALIDATE)
->>>>>>> 605f322d
 
         return True
 
@@ -351,10 +347,7 @@
                             # get the tile key
                             tile_key = (BossBackend(self.config)).encode_tile_key(project_info, ingest_job.resolution,
                                                                                   chunk_x, chunk_y, tile, time_step)
-<<<<<<< HEAD
-
-=======
->>>>>>> 605f322d
+
                             # Generate the upload task msg
                             msg = self.create_upload_task_message(ingest_job.id, chunk_key, tile_key,
                                                                   ingest_job.upload_queue, ingest_job.ingest_queue)
