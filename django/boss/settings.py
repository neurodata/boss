"""
Django settings for boss project.

Generated by 'django-admin startproject' using Django 1.8.7.

For more information on this file, see
https://docs.djangoproject.com/en/1.8/topics/settings/

For the full list of settings and their values, see
https://docs.djangoproject.com/en/1.8/ref/settings/
"""

# Build paths inside the project like this: os.path.join(BASE_DIR, ...)
import os
import bossutils

BASE_DIR = os.path.dirname(os.path.dirname(os.path.abspath(__file__)))

# Vault connection setup
vault = bossutils.vault.Vault()
config = bossutils.configuration.BossConfig()

# Quick-start development settings - unsuitable for production
# See https://docs.djangoproject.com/en/1.8/howto/deployment/checklist/

# SECURITY WARNING: keep the secret key used in production secret!
SECRET_KEY = vault.read("secret/endpoint/django", "secret_key")


# SECURITY WARNING: don't run with debug turned on in production!
DEBUG = True

ALLOWED_HOSTS = []


# Application definition

INSTALLED_APPS = (
    'django.contrib.admin',
    'django.contrib.auth',
    'django.contrib.contenttypes',
    'django.contrib.sessions',
    'django.contrib.messages',
    'django.contrib.staticfiles',
    'rest_framework',
    'bosscore',
    'bossspatialdb',
    'rest_framework_swagger',
)

MIDDLEWARE_CLASSES = (
    'django.contrib.sessions.middleware.SessionMiddleware',
    'django.middleware.common.CommonMiddleware',
    'django.middleware.csrf.CsrfViewMiddleware',
    'django.contrib.auth.middleware.AuthenticationMiddleware',
    'django.contrib.auth.middleware.SessionAuthenticationMiddleware',
    'django.contrib.messages.middleware.MessageMiddleware',
    'django.middleware.clickjacking.XFrameOptionsMiddleware',
    'django.middleware.security.SecurityMiddleware',
)

ROOT_URLCONF = 'boss.urls'

TEMPLATES = [
    {
        'BACKEND': 'django.template.backends.django.DjangoTemplates',
        'DIRS': [],
        'APP_DIRS': True,
        'OPTIONS': {
            'context_processors': [
                'django.template.context_processors.debug',
                'django.template.context_processors.request',
                'django.contrib.auth.context_processors.auth',
                'django.contrib.messages.context_processors.messages',
            ],
        },
    },
]

WSGI_APPLICATION = 'boss.wsgi.application'


# Database
# https://docs.djangoproject.com/en/1.8/ref/settings/#databases

# Using Amazon RDS
DATABASES = {
    'default': {
        'ENGINE': 'django.db.backends.mysql',
        'NAME': vault.read("secret/endpoint/django/db", "name"),
        'USER': vault.read("secret/endpoint/django/db", "user"),
        'PASSWORD': vault.read("secret/endpoint/django/db", "password"),
        'HOST': config["aws"]["db"],
        'PORT': vault.read("secret/endpoint/django/db", "port"),
    
    }
}

# Internationalization
# https://docs.djangoproject.com/en/1.8/topics/i18n/

LANGUAGE_CODE = 'en-us'

TIME_ZONE = 'UTC'

USE_I18N = True

USE_L10N = True

USE_TZ = True


# Static files (CSS, JavaScript, Images)
# https://docs.djangoproject.com/en/1.8/howto/static-files/

STATIC_URL = '/static/'
STATIC_ROOT = '/var/www/static/'

# Setup the AWS manager for boto3 session pooling as Vault issued AWS creds
from bossutils.aws import *
<<<<<<< HEAD
aws_mngr = get_aws_manager()
=======
aws_mngr = get_aws_manager()
#aws_mngr.start_credential_refresh()

# Django rest framework versioning requirements
REST_FRAMEWORK = {
    'DEFAULT_VERSIONING_CLASS': 'rest_framework.versioning.NamespaceVersioning'
}
BOSS_VERSION ='v0.2'
>>>>>>> 9c1eb013
<|MERGE_RESOLUTION|>--- conflicted
+++ resolved
@@ -118,9 +118,6 @@
 
 # Setup the AWS manager for boto3 session pooling as Vault issued AWS creds
 from bossutils.aws import *
-<<<<<<< HEAD
-aws_mngr = get_aws_manager()
-=======
 aws_mngr = get_aws_manager()
 #aws_mngr.start_credential_refresh()
 
@@ -128,5 +125,4 @@
 REST_FRAMEWORK = {
     'DEFAULT_VERSIONING_CLASS': 'rest_framework.versioning.NamespaceVersioning'
 }
-BOSS_VERSION ='v0.2'
->>>>>>> 9c1eb013
+BOSS_VERSION ='v0.2'